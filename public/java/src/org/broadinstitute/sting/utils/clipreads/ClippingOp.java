package org.broadinstitute.sting.utils.clipreads;

import com.google.java.contract.Requires;
import net.sf.samtools.Cigar;
import net.sf.samtools.CigarElement;
import net.sf.samtools.CigarOperator;
import net.sf.samtools.SAMRecord;
import org.broadinstitute.sting.utils.exceptions.ReviewedStingException;
import org.broadinstitute.sting.utils.exceptions.UserException;

import java.util.Iterator;
import java.util.Stack;
import java.util.Vector;

/**
 * Represents a clip on a read.  It has a type (see the enum) along with a start and stop in the bases
 * of the read, plus an option extraInfo (useful for carrying info where needed).
 * <p/>
 * Also holds the critical apply function that actually execute the clipping operation on a provided read,
 * according to the wishes of the supplid ClippingAlgorithm enum.
 */
public class ClippingOp {
    public final int start, stop; // inclusive

    public ClippingOp(int start, int stop) {
        this.start = start;
        this.stop = stop;
    }


    public int getLength() {
        return stop - start + 1;
    }

    /**
     * Clips the bases in read according to this operation's start and stop.  Uses the clipping
     * representation used is the one provided by algorithm argument.
     *
     * @param algorithm
     * @param read
     */
    public SAMRecord apply(ClippingRepresentation algorithm, SAMRecord read) {
        byte[] quals = read.getBaseQualities();
        byte[] bases = read.getReadBases();

        switch (algorithm) {
            // important note:
            //   it's not safe to call read.getReadBases()[i] = 'N' or read.getBaseQualities()[i] = 0
            //   because you're not guaranteed to get a pointer to the actual array of bytes in the SAMRecord
            case WRITE_NS:
                for (int i = start; i <= stop; i++)
                    bases[i] = 'N';
                read.setReadBases(bases);
                break;
            case WRITE_Q0S:
                for (int i = start; i <= stop; i++)
                    quals[i] = 0;
                read.setBaseQualities(quals);
                break;
            case WRITE_NS_Q0S:
                for (int i = start; i <= stop; i++) {
                    bases[i] = 'N';
                    quals[i] = 0;
                }
                read.setReadBases(bases);
                read.setBaseQualities(quals);
                break;
            case HARDCLIP_BASES:
                read = hardClip(read, start, stop);
                break;

            case SOFTCLIP_BASES:
                if ( read.getReadUnmappedFlag() ) {
                    // we can't process unmapped reads
                    throw new UserException("Read Clipper cannot soft clip unmapped reads");
                }

                //System.out.printf("%d %d %d%n", stop, start, read.getReadLength());
                int myStop = stop;
                if ( (stop + 1 - start) == read.getReadLength() ) {
                    // BAM representation issue -- we can't SOFTCLIP away all bases in a read, just leave it alone
                    //Walker.logger.info(String.format("Warning, read %s has all bases clip but this can't be represented with SOFTCLIP_BASES, just leaving it alone", read.getReadName()));
                    //break;
                    myStop--; // just decrement stop
                }

                if ( start > 0 && myStop != read.getReadLength() - 1 )
                    throw new RuntimeException(String.format("Cannot apply soft clipping operator to the middle of a read: %s to be clipped at %d-%d", read.getReadName(), start, myStop));

                Cigar oldCigar = read.getCigar();

                int scLeft = 0, scRight = read.getReadLength();
                if ( start == 0 )
                    scLeft = myStop + 1;
                else
                    scRight = start;

                Cigar newCigar = softClip(oldCigar, scLeft, scRight);
                read.setCigar(newCigar);

                int newClippedStart = getNewAlignmentStartOffset(newCigar, oldCigar);
                int newStart = read.getAlignmentStart() + newClippedStart;
                read.setAlignmentStart(newStart);

                break;

            default:
                throw new IllegalStateException("Unexpected Clipping operator type " + algorithm);
        }

        return read;
    }

    /**
     * Given a cigar string, get the number of bases hard or soft clipped at the start
     */
    private int getNewAlignmentStartOffset(final Cigar __cigar, final Cigar __oldCigar) {
        int num = 0;
        for (CigarElement e : __cigar.getCigarElements()) {
            if (!e.getOperator().consumesReferenceBases()) {
                if (e.getOperator().consumesReadBases()) {
                    num += e.getLength();
                }
            } else {
                break;
            }
        }

        int oldNum = 0;
        int curReadCounter = 0;

        for (CigarElement e : __oldCigar.getCigarElements()) {
            int curRefLength = e.getLength();
            int curReadLength = e.getLength();
            if (!e.getOperator().consumesReadBases()) {
                curReadLength = 0;
            }

            boolean truncated = false;
            if (curReadCounter + curReadLength > num) {
                curReadLength = num - curReadCounter;
                curRefLength = num - curReadCounter;
                truncated = true;
            }

            if (!e.getOperator().consumesReferenceBases()) {
                curRefLength = 0;
            }

            curReadCounter += curReadLength;
            oldNum += curRefLength;

            if (curReadCounter > num || truncated) {
                break;
            }
        }

        return oldNum;
    }

    /**
     * Given a cigar string, soft clip up to startClipEnd and soft clip starting at endClipBegin
     */
    private Cigar softClip(final Cigar __cigar, final int __startClipEnd, final int __endClipBegin) {
        if (__endClipBegin <= __startClipEnd) {
            //whole thing should be soft clipped
            int cigarLength = 0;
            for (CigarElement e : __cigar.getCigarElements()) {
                cigarLength += e.getLength();
            }

            Cigar newCigar = new Cigar();
            newCigar.add(new CigarElement(cigarLength, CigarOperator.SOFT_CLIP));
            assert newCigar.isValid(null, -1) == null;
            return newCigar;
        }

        int curLength = 0;
        Vector<CigarElement> newElements = new Vector<CigarElement>();
        for (CigarElement curElem : __cigar.getCigarElements()) {
            if (!curElem.getOperator().consumesReadBases()) {
                if (curElem.getOperator() == CigarOperator.HARD_CLIP || curLength > __startClipEnd && curLength < __endClipBegin) {
                    newElements.add(new CigarElement(curElem.getLength(), curElem.getOperator()));
                }
                continue;
            }

            int s = curLength;
            int e = curLength + curElem.getLength();
            if (e <= __startClipEnd || s >= __endClipBegin) {
                //must turn this entire thing into a clip
                newElements.add(new CigarElement(curElem.getLength(), CigarOperator.SOFT_CLIP));
            } else if (s >= __startClipEnd && e <= __endClipBegin) {
                //same thing
                newElements.add(new CigarElement(curElem.getLength(), curElem.getOperator()));
            } else {
                //we are clipping in the middle of this guy
                CigarElement newStart = null;
                CigarElement newMid = null;
                CigarElement newEnd = null;

                int midLength = curElem.getLength();
                if (s < __startClipEnd) {
                    newStart = new CigarElement(__startClipEnd - s, CigarOperator.SOFT_CLIP);
                    midLength -= newStart.getLength();
                }

                if (e > __endClipBegin) {
                    newEnd = new CigarElement(e - __endClipBegin, CigarOperator.SOFT_CLIP);
                    midLength -= newEnd.getLength();
                }
                assert midLength >= 0;
                if (midLength > 0) {
                    newMid = new CigarElement(midLength, curElem.getOperator());
                }
                if (newStart != null) {
                    newElements.add(newStart);
                }
                if (newMid != null) {
                    newElements.add(newMid);
                }
                if (newEnd != null) {
                    newElements.add(newEnd);
                }
            }
            curLength += curElem.getLength();
        }

        Vector<CigarElement> finalNewElements = new Vector<CigarElement>();
        CigarElement lastElement = null;
        for (CigarElement elem : newElements) {
            if (lastElement == null || lastElement.getOperator() != elem.getOperator()) {
                if (lastElement != null) {
                    finalNewElements.add(lastElement);
                }
                lastElement = elem;
            } else {
                lastElement = new CigarElement(lastElement.getLength() + elem.getLength(), lastElement.getOperator());
            }
        }
        if (lastElement != null) {
            finalNewElements.add(lastElement);
        }

        Cigar newCigar = new Cigar(finalNewElements);
        assert newCigar.isValid(null, -1) == null;
        return newCigar;
    }

    @Requires({"start <= stop", "start == 0 || stop == read.getReadLength() - 1", "!read.getReadUnmappedFlag()"})
    private SAMRecord hardClip (SAMRecord read, int start, int stop) {
        if (start == 0 && stop == read.getReadLength() -1)
            return new SAMRecord(read.getHeader());

        // If the read is unmapped there is no Cigar string and neither should we create a new cigar string
        CigarShift cigarShift = (read.getReadUnmappedFlag()) ? new CigarShift(new Cigar(), 0, 0) : hardClipCigar(read.getCigar(), start, stop);

        // the cigar may force a shift left or right (or both) in case we are left with insertions
        // starting or ending the read after applying the hard clip on start/stop.
        int newLength = read.getReadLength() - (stop - start + 1) - cigarShift.shiftFromStart - cigarShift.shiftFromEnd;
        byte [] newBases = new byte[newLength];
        byte [] newQuals = new byte[newLength];
        int copyStart = (start == 0) ? stop + 1 + cigarShift.shiftFromStart : cigarShift.shiftFromStart;

        System.arraycopy(read.getReadBases(), copyStart, newBases, 0, newLength);
        System.arraycopy(read.getBaseQualities(), copyStart, newQuals, 0, newLength);

        SAMRecord hardClippedRead;
        try {
            hardClippedRead = (SAMRecord) read.clone();
        } catch (CloneNotSupportedException e) {
            throw new ReviewedStingException("Where did the clone go?");
        }

        hardClippedRead.setBaseQualities(newQuals);
        hardClippedRead.setReadBases(newBases);
        hardClippedRead.setCigar(cigarShift.cigar);
        if (start == 0)
            hardClippedRead.setAlignmentStart(read.getAlignmentStart() + calculateAlignmentStartShift(read.getCigar(), cigarShift.cigar));

        return hardClippedRead;

    }

    @Requires({"!cigar.isEmpty()"})
    private CigarShift hardClipCigar (Cigar cigar, int start, int stop) {
        Cigar newCigar = new Cigar();
        int index = 0;
        int totalHardClipCount = stop - start + 1;
        int alignmentShift = 0; // caused by hard clipping insertions or deletions

        // hard clip the beginning of the cigar string
        if (start == 0) {
            Iterator<CigarElement> cigarElementIterator = cigar.getCigarElements().iterator();
            CigarElement cigarElement = cigarElementIterator.next();
            // Skip all leading hard clips
            while (cigarElement.getOperator() == CigarOperator.HARD_CLIP) {
                totalHardClipCount += cigarElement.getLength();
                if (cigarElementIterator.hasNext())
                    cigarElement = cigarElementIterator.next();
                else
                    throw new ReviewedStingException("Read is entirely hardclipped, shouldn't be trying to clip it's cigar string");
            }
            // keep clipping until we hit stop
            while (index <= stop) {
                int shift = 0;
                if (cigarElement.getOperator().consumesReadBases())
                    shift = cigarElement.getLength();

                // we're still clipping or just finished perfectly
                if (index + shift == stop + 1) {
                    alignmentShift += calculateHardClippingAlignmentShift(cigarElement, cigarElement.getLength());
                    newCigar.add(new CigarElement(totalHardClipCount + alignmentShift, CigarOperator.HARD_CLIP));
                }
                // element goes beyond what we need to clip
                else if (index + shift > stop + 1) {
                    int elementLengthAfterChopping = cigarElement.getLength() - (stop - index + 1);
                    alignmentShift += calculateHardClippingAlignmentShift(cigarElement, stop-index+1);
                    newCigar.add(new CigarElement(totalHardClipCount + alignmentShift, CigarOperator.HARD_CLIP));
                    newCigar.add(new CigarElement(elementLengthAfterChopping, cigarElement.getOperator()));
                }
                index += shift;
                alignmentShift += calculateHardClippingAlignmentShift(cigarElement, shift);

                if (index <= stop && cigarElementIterator.hasNext())
                    cigarElement = cigarElementIterator.next();
                else
                    break;
            }

            // add the remaining cigar elements
            while (cigarElementIterator.hasNext()) {
                cigarElement = cigarElementIterator.next();
                newCigar.add(new CigarElement(cigarElement.getLength(), cigarElement.getOperator()));
            }
        }

        // hard clip the end of the cigar string
        else {
            Iterator<CigarElement> cigarElementIterator = cigar.getCigarElements().iterator();
            CigarElement cigarElement = cigarElementIterator.next();

            // Keep marching on until we find the start
            while (index < start) {
                int shift = 0;
                if (cigarElement.getOperator().consumesReadBases())
                    shift = cigarElement.getLength();

                // we haven't gotten to the start yet, keep everything as is.
                if (index + shift < start)
                    newCigar.add(new CigarElement(cigarElement.getLength(), cigarElement.getOperator()));

                // element goes beyond our clip starting position
                else {
                    int elementLengthAfterChopping = start - index;
                    alignmentShift += calculateHardClippingAlignmentShift(cigarElement, cigarElement.getLength() - (start - index));

                    // if this last element is a HARD CLIP operator, just merge it with our hard clip operator to be added later
                    if (cigarElement.getOperator() == CigarOperator.HARD_CLIP)
                        totalHardClipCount += elementLengthAfterChopping;
                    // otherwise, maintain what's left of this last operator
                    else
                        newCigar.add(new CigarElement(elementLengthAfterChopping, cigarElement.getOperator()));
                }
                index += shift;
                if (index < start && cigarElementIterator.hasNext())
                    cigarElement = cigarElementIterator.next();
                else
                    break;
            }

            // check if we are hard clipping indels
            while(cigarElementIterator.hasNext()) {
                cigarElement = cigarElementIterator.next();
                alignmentShift += calculateHardClippingAlignmentShift(cigarElement, cigarElement.getLength());
            }
            newCigar.add(new CigarElement(totalHardClipCount + alignmentShift, CigarOperator.HARD_CLIP));
        }
        return cleanHardClippedCigar(newCigar);
    }

    /**
     * Checks if a hard clipped cigar left a read starting or ending with insertions/deletions
     * and cleans it up accordingly.
     *
     * @param cigar
     * @return
     */
    private CigarShift cleanHardClippedCigar(Cigar cigar) {
        Cigar cleanCigar = new Cigar();
        int shiftFromStart = 0;
        int shiftFromEnd = 0;
        Stack<CigarElement> cigarStack = new Stack<CigarElement>();
        Stack<CigarElement> inverseCigarStack = new Stack<CigarElement>();

        for (CigarElement cigarElement : cigar.getCigarElements())
            cigarStack.push(cigarElement);

        for (int i = 1; i <= 2; i++) {
            int shift = 0;
            int totalHardClip = 0;
            boolean readHasStarted = false;
            boolean addedHardClips = false;

            while(!cigarStack.empty()) {
                CigarElement cigarElement = cigarStack.pop();

                if ( !readHasStarted &&
                        cigarElement.getOperator() != CigarOperator.INSERTION &&
                        cigarElement.getOperator() != CigarOperator.DELETION &&
                        cigarElement.getOperator() != CigarOperator.HARD_CLIP)
                    readHasStarted = true;

                else if ( !readHasStarted && cigarElement.getOperator() == CigarOperator.HARD_CLIP)
                    totalHardClip += cigarElement.getLength();

                else if ( !readHasStarted && cigarElement.getOperator() == CigarOperator.INSERTION)
                    shift += cigarElement.getLength();

                else if ( !readHasStarted && cigarElement.getOperator() == CigarOperator.DELETION)
                    totalHardClip += cigarElement.getLength();

                if (readHasStarted) {
                    if (i==1) {
                        if (!addedHardClips) {
                            if (totalHardClip > 0)
                                inverseCigarStack.push(new CigarElement(totalHardClip, CigarOperator.HARD_CLIP));
                            addedHardClips = true;
                        }
                        inverseCigarStack.push(cigarElement);
                    }
                    else {
                        if (!addedHardClips) {
                            if (totalHardClip > 0)
                                cleanCigar.add(new CigarElement(totalHardClip, CigarOperator.HARD_CLIP));
                            addedHardClips = true;
                        }
                        cleanCigar.add(cigarElement);
                    }
                }
            }
            // first pass  (i=1) is from end to start of the cigar elements
            if (i == 1) {
                shiftFromEnd = shift;
                cigarStack = inverseCigarStack;
            }
            // second pass (i=2) is from start to end with the end already cleaned
            else {
                shiftFromStart = shift;
            }
        }
        return new CigarShift(cleanCigar, shiftFromStart, shiftFromEnd);
    }

    private int calculateAlignmentStartShift(Cigar oldCigar, Cigar newCigar) {
        int newShift = 0;
        int oldShift = 0;
<<<<<<< HEAD
        int deletionShift = 0;
=======
>>>>>>> 1803bd6a

        for (CigarElement cigarElement : newCigar.getCigarElements()) {
            if (cigarElement.getOperator() == CigarOperator.HARD_CLIP || cigarElement.getOperator() == CigarOperator.SOFT_CLIP)
                newShift += cigarElement.getLength();
            else
                break;
        }

        for (CigarElement cigarElement : oldCigar.getCigarElements()) {
            if (cigarElement.getOperator() == CigarOperator.HARD_CLIP || cigarElement.getOperator() == CigarOperator.SOFT_CLIP )
                oldShift += Math.min(cigarElement.getLength(), newShift - oldShift);
            else
                break;
        }
<<<<<<< HEAD

        int basesClipped = 0;
        for (CigarElement cigarElement : oldCigar.getCigarElements()) {
            if (basesClipped > newShift)                                        // are we beyond the clipped region?
                break;

            else if (cigarElement.getOperator() == CigarOperator.DELETION)      // if this is a deletion, we have to adjust the starting shift
                deletionShift += cigarElement.getLength();

            else
                basesClipped += cigarElement.getLength();
        }

        return newShift - oldShift + deletionShift;
=======
        return newShift - oldShift;
>>>>>>> 1803bd6a
    }

    private int calculateHardClippingAlignmentShift(CigarElement cigarElement, int clippedLength) {
        // Insertions should be discounted from the total hard clip count
        if (cigarElement.getOperator() == CigarOperator.INSERTION)
            return -clippedLength;

<<<<<<< HEAD
//        if (cigarElement.getOperator() == CigarOperator.DELETION)
//            return cigarElement.getLength();
=======
        // Deletions should be added to the total hard clip count
        else if (cigarElement.getOperator() == CigarOperator.DELETION)
            return cigarElement.getLength();
>>>>>>> 1803bd6a

        // There is no shift if we are not clipping an indel
        return 0;
    }

    private class CigarShift {
        private Cigar cigar;
        private int shiftFromStart;
        private int shiftFromEnd;

        private CigarShift(Cigar cigar, int shiftFromStart, int shiftFromEnd) {
            this.cigar = cigar;
            this.shiftFromStart = shiftFromStart;
            this.shiftFromEnd = shiftFromEnd;
        }
    }
}<|MERGE_RESOLUTION|>--- conflicted
+++ resolved
@@ -455,10 +455,6 @@
     private int calculateAlignmentStartShift(Cigar oldCigar, Cigar newCigar) {
         int newShift = 0;
         int oldShift = 0;
-<<<<<<< HEAD
-        int deletionShift = 0;
-=======
->>>>>>> 1803bd6a
 
         for (CigarElement cigarElement : newCigar.getCigarElements()) {
             if (cigarElement.getOperator() == CigarOperator.HARD_CLIP || cigarElement.getOperator() == CigarOperator.SOFT_CLIP)
@@ -473,24 +469,7 @@
             else
                 break;
         }
-<<<<<<< HEAD
-
-        int basesClipped = 0;
-        for (CigarElement cigarElement : oldCigar.getCigarElements()) {
-            if (basesClipped > newShift)                                        // are we beyond the clipped region?
-                break;
-
-            else if (cigarElement.getOperator() == CigarOperator.DELETION)      // if this is a deletion, we have to adjust the starting shift
-                deletionShift += cigarElement.getLength();
-
-            else
-                basesClipped += cigarElement.getLength();
-        }
-
-        return newShift - oldShift + deletionShift;
-=======
         return newShift - oldShift;
->>>>>>> 1803bd6a
     }
 
     private int calculateHardClippingAlignmentShift(CigarElement cigarElement, int clippedLength) {
@@ -498,14 +477,9 @@
         if (cigarElement.getOperator() == CigarOperator.INSERTION)
             return -clippedLength;
 
-<<<<<<< HEAD
-//        if (cigarElement.getOperator() == CigarOperator.DELETION)
-//            return cigarElement.getLength();
-=======
         // Deletions should be added to the total hard clip count
         else if (cigarElement.getOperator() == CigarOperator.DELETION)
             return cigarElement.getLength();
->>>>>>> 1803bd6a
 
         // There is no shift if we are not clipping an indel
         return 0;
