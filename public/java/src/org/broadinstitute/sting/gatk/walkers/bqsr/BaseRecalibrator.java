/*
 * Copyright (c) 2010 The Broad Institute
 *
 * Permission is hereby granted, free of charge, to any person
 * obtaining a copy of this software and associated documentation
 * files (the "Software"), to deal in the Software without
 * restriction, including without limitation the rights to use,
 * copy, modify, merge, publish, distribute, sublicense, and/or sell
 * copies of the Software, and to permit persons to whom the
 * Software is furnished to do so, subject to the following
 * conditions:
 *
 * The above copyright notice and this permission notice shall be
 * included in all copies or substantial portions of the Software.
 *
 * THE SOFTWARE IS PROVIDED "AS IS", WITHOUT WARRANTY OF ANY KIND,
 * EXPRESS OR IMPLIED, INCLUDING BUT NOT LIMITED TO THE WARRANTIES
 * OF MERCHANTABILITY, FITNESS FOR A PARTICULAR PURPOSE AND
 * NONINFRINGEMENT. IN NO EVENT SHALL THE AUTHORS OR COPYRIGHT
 * HOLDERS BE LIABLE FOR ANY CLAIM, DAMAGES OR OTHER LIABILITY,
 * WHETHER IN AN ACTION OF CONTRACT, TORT OR OTHERWISE, ARISING
 * FROM, OUT OF OR IN CONNECTION WITH THE SOFTWARE OR
 * THE USE OR OTHER DEALINGS IN THE SOFTWARE.
 */

package org.broadinstitute.sting.gatk.walkers.bqsr;

import net.sf.samtools.SAMFileHeader;
import org.broadinstitute.sting.commandline.ArgumentCollection;
import org.broadinstitute.sting.gatk.CommandLineGATK;
import org.broadinstitute.sting.gatk.contexts.AlignmentContext;
import org.broadinstitute.sting.gatk.contexts.ReferenceContext;
import org.broadinstitute.sting.gatk.filters.MappingQualityUnavailableFilter;
import org.broadinstitute.sting.gatk.filters.MappingQualityZeroFilter;
import org.broadinstitute.sting.gatk.iterators.ReadTransformer;
import org.broadinstitute.sting.gatk.refdata.RefMetaDataTracker;
import org.broadinstitute.sting.gatk.walkers.*;
import org.broadinstitute.sting.utils.classloader.GATKLiteUtils;
import org.broadinstitute.sting.utils.collections.Pair;
import org.broadinstitute.sting.utils.exceptions.ReviewedStingException;
import org.broadinstitute.sting.utils.exceptions.UserException;
import org.broadinstitute.sting.utils.help.DocumentedGATKFeature;
import org.broadinstitute.sting.utils.pileup.PileupElement;
import org.broadinstitute.sting.utils.recalibration.QuantizationInfo;
import org.broadinstitute.sting.utils.recalibration.RecalUtils;
import org.broadinstitute.sting.utils.recalibration.RecalibrationReport;
import org.broadinstitute.sting.utils.recalibration.RecalibrationTables;
import org.broadinstitute.sting.utils.recalibration.covariates.Covariate;
import org.broadinstitute.sting.utils.sam.GATKSAMRecord;
import org.broadinstitute.sting.utils.sam.ReadUtils;

import java.io.File;
import java.io.IOException;
import java.io.PrintStream;
import java.lang.reflect.Constructor;
import java.util.ArrayList;

/**
 * First pass of the base quality score recalibration -- Generates recalibration table based on various user-specified covariates (such as read group, reported quality score, machine cycle, and nucleotide context).
 *
 * <p>
 * This walker is designed to work as the first pass in a two-pass processing step. It does a by-locus traversal operating
 * only at sites that are not in dbSNP. We assume that all reference mismatches we see are therefore errors and indicative
 * of poor base quality. This walker generates tables based on various user-specified covariates (such as read group,
 * reported quality score, cycle, and context). Since there is a large amount of data one can then calculate an empirical
 * probability of error given the particular covariates seen at this site, where p(error) = num mismatches / num observations.
 * The output file is a table (of the several covariate values, num observations, num mismatches, empirical quality score).
 * <p>
 * Note: ReadGroupCovariate and QualityScoreCovariate are required covariates and will be added for the user regardless of whether or not they were specified.
 *
 * <p>
 *
 * <h2>Input</h2>
 * <p>
 * The input read data whose base quality scores need to be assessed.
 * <p>
 * A database of known polymorphic sites to skip over.
 * </p>
 *
 * <h2>Output</h2>
 * <p>
 * A GATK Report file with many tables:
 * <ol>
 *     <li>The list of arguments</li>
 *     <li>The quantized qualities table</li>
 *     <li>The recalibration table by read group</li>
 *     <li>The recalibration table by quality score</li>
 *     <li>The recalibration table for all the optional covariates</li>
 * </ol>
 *
 * The GATK Report is intended to be easy to read by humans or computers. Check out the documentation of the GATKReport to learn how to manipulate this table.
 * </p>
 *
 * <h2>Examples</h2>
 * <pre>
 * java -Xmx4g -jar GenomeAnalysisTK.jar \
 *   -T BaseRecalibrator \
 *   -I my_reads.bam \
 *   -R resources/Homo_sapiens_assembly18.fasta \
 *   -knownSites bundle/hg18/dbsnp_132.hg18.vcf \
 *   -knownSites another/optional/setOfSitesToMask.vcf \
 *   -o recal_data.grp
 * </pre>
 */

@DocumentedGATKFeature( groupName = "BAM Processing and Analysis Tools", extraDocs = {CommandLineGATK.class} )
@BAQMode(ApplicationTime = ReadTransformer.ApplicationTime.FORBIDDEN)
@By(DataSource.READS)
@ReadFilters({MappingQualityZeroFilter.class, MappingQualityUnavailableFilter.class}) // only look at covered loci, not every loci of the reference file
@Requires({DataSource.READS, DataSource.REFERENCE}) // filter out all reads with zero or unavailable mapping quality
@PartitionBy(PartitionType.LOCUS) // this walker requires both -I input.bam and -R reference.fasta
public class BaseRecalibrator extends LocusWalker<Long, Long> implements TreeReducible<Long>, NanoSchedulable {

    @ArgumentCollection
    private final RecalibrationArgumentCollection RAC = new RecalibrationArgumentCollection(); // all the command line arguments for BQSR and it's covariates

    private QuantizationInfo quantizationInfo; // an object that keeps track of the information necessary for quality score quantization
    
    private RecalibrationTables recalibrationTables;

    private Covariate[] requestedCovariates; // list to hold the all the covariate objects that were requested (required + standard + experimental)

    private RecalibrationEngine recalibrationEngine;

    private int minimumQToUse;

    protected static final String SKIP_RECORD_ATTRIBUTE = "SKIP"; // used to label reads that should be skipped.
    protected static final String SEEN_ATTRIBUTE = "SEEN"; // used to label reads as processed.
    protected static final String COVARS_ATTRIBUTE = "COVARS"; // used to store covariates array as a temporary attribute inside GATKSAMRecord.\

    private static final String NO_DBSNP_EXCEPTION = "This calculation is critically dependent on being able to skip over known variant sites. Please provide a VCF file containing known sites of genetic variation.";


    /**
     * Parse the -cov arguments and create a list of covariates to be used here
     * Based on the covariates' estimates for initial capacity allocate the data hashmap
     */
    public void initialize() {

        // check for unsupported access
        if (getToolkit().isGATKLite() && !getToolkit().getArguments().disableIndelQuals)
            throw new UserException.NotSupportedInGATKLite("base insertion/deletion recalibration is not supported, please use the --disable_indel_quals argument");

        if (RAC.FORCE_PLATFORM != null)
            RAC.DEFAULT_PLATFORM = RAC.FORCE_PLATFORM;

        if (RAC.knownSites.isEmpty() && !RAC.RUN_WITHOUT_DBSNP) // Warn the user if no dbSNP file or other variant mask was specified
            throw new UserException.CommandLineException(NO_DBSNP_EXCEPTION);

        if (RAC.LIST_ONLY) {
            RecalUtils.listAvailableCovariates(logger);
            System.exit(0);
        }
        RAC.existingRecalibrationReport = getToolkit().getArguments().BQSR_RECAL_FILE; // if we have a recalibration file, record it so it goes on the report table

        Pair<ArrayList<Covariate>, ArrayList<Covariate>> covariates = RecalUtils.initializeCovariates(RAC); // initialize the required and optional covariates
        ArrayList<Covariate> requiredCovariates = covariates.getFirst();
        ArrayList<Covariate> optionalCovariates = covariates.getSecond();

        requestedCovariates = new Covariate[requiredCovariates.size() + optionalCovariates.size()];
        int covariateIndex = 0;
        for (final Covariate covariate : requiredCovariates)
            requestedCovariates[covariateIndex++] = covariate;
        for (final Covariate covariate : optionalCovariates)
            requestedCovariates[covariateIndex++] = covariate;

        logger.info("The covariates being used here: ");
        for (Covariate cov : requestedCovariates) { // list all the covariates being used
            logger.info("\t" + cov.getClass().getSimpleName());
            cov.initialize(RAC); // initialize any covariate member variables using the shared argument collection
        }

        try {
            RAC.RECAL_TABLE = new PrintStream(RAC.RECAL_TABLE_FILE);
        } catch (IOException e) {
            throw new UserException.CouldNotCreateOutputFile(RAC.RECAL_TABLE_FILE, e);
        }

        int numReadGroups = 0;
        for ( final SAMFileHeader header : getToolkit().getSAMFileHeaders() )
            numReadGroups += header.getReadGroups().size();
        recalibrationTables = new RecalibrationTables(requestedCovariates, numReadGroups, RAC.RECAL_TABLE_UPDATE_LOG);

        recalibrationEngine = initializeRecalibrationEngine();
        recalibrationEngine.initialize(requestedCovariates, recalibrationTables);

        minimumQToUse = getToolkit().getArguments().PRESERVE_QSCORES_LESS_THAN;
    }

    private RecalibrationEngine initializeRecalibrationEngine() {

        final Class recalibrationEngineClass = GATKLiteUtils.getProtectedClassIfAvailable(RecalibrationEngine.class);
        try {
            Constructor constructor = recalibrationEngineClass.getDeclaredConstructor((Class[])null);
            constructor.setAccessible(true);
            return (RecalibrationEngine)constructor.newInstance();
        }
        catch (Exception e) {
            throw new ReviewedStingException("Unable to create RecalibrationEngine class instance " + recalibrationEngineClass.getSimpleName());
        }
    }

    private boolean readHasBeenSkipped( final GATKSAMRecord read ) {
        return read.containsTemporaryAttribute(SKIP_RECORD_ATTRIBUTE);
    }

    private boolean isLowQualityBase( final PileupElement p ) {
        return p.getQual() < minimumQToUse;
    }

    private boolean readNotSeen( final GATKSAMRecord read ) {
        return !read.containsTemporaryAttribute(SEEN_ATTRIBUTE);
    }

    /**
     * For each read at this locus get the various covariate values and increment that location in the map based on
     * whether or not the base matches the reference at this particular location
     *
     * @param tracker the reference metadata tracker
     * @param ref     the reference context
     * @param context the alignment context
     * @return returns 1, but this value isn't used in the reduce step
     */
    public Long map(RefMetaDataTracker tracker, ReferenceContext ref, AlignmentContext context) {
        long countedSites = 0L;
        // Only analyze sites not present in the provided known sites
        if (tracker.getValues(RAC.knownSites).size() == 0) {
            for (final PileupElement p : context.getBasePileup()) {
                final GATKSAMRecord read = p.getRead();
                final int offset = p.getOffset();

<<<<<<< HEAD
                // This read has been marked to be skipped or base is low quality (we don't recalibrate low quality bases)
                if (readHasBeenSkipped(read) || isLowQualityBase(read, offset))
=======
                if (readHasBeenSkipped(read) || isLowQualityBase(p))                                         // This read has been marked to be skipped or base is low quality (we don't recalibrate low quality bases)
>>>>>>> b3cc0497
                    continue;

                if (readNotSeen(read)) {
                    read.setTemporaryAttribute(SEEN_ATTRIBUTE, true);
                    RecalUtils.parsePlatformForRead(read, RAC);
                    if (!RecalUtils.isColorSpaceConsistent(RAC.SOLID_NOCALL_STRATEGY, read)) {
                        read.setTemporaryAttribute(SKIP_RECORD_ATTRIBUTE, true);
                        continue;
                    }
                    read.setTemporaryAttribute(COVARS_ATTRIBUTE, RecalUtils.computeCovariates(read, requestedCovariates));
                }

                // SOLID bams have inserted the reference base into the read if the color space in inconsistent with the read base so skip it
                if (!ReadUtils.isSOLiDRead(read) ||
                    RAC.SOLID_RECAL_MODE == RecalUtils.SOLID_RECAL_MODE.DO_NOTHING ||
                        RecalUtils.isColorSpaceConsistent(read, offset))
                    // This base finally passed all the checks for a good base, so add it to the big data hashmap
                    recalibrationEngine.updateDataForPileupElement(p, ref.getBase());
            }
            countedSites++;
        }

        return countedSites;
    }

    /**
     * Initialize the reduce step by returning 0L
     *
     * @return returns 0L
     */
    public Long reduceInit() {
        return 0L;
    }

    /**
     * The Reduce method doesn't do anything for this walker.
     *
     * @param mapped Result of the map. This value is immediately ignored.
     * @param sum    The summing CountedData used to output the CSV data
     * @return returns The sum used to output the CSV data
     */
    public Long reduce(Long mapped, Long sum) {
        sum += mapped;
        return sum;
    }

    public Long treeReduce(Long sum1, Long sum2) {
        sum1 += sum2;
        return sum1;
    }

    @Override
    public void onTraversalDone(Long result) {
        logger.info("Calculating quantized quality scores...");
        quantizeQualityScores();

        logger.info("Writing recalibration report...");
        generateReport();
        logger.info("...done!");

        if (RAC.RECAL_PDF_FILE != null) {
            logger.info("Generating recalibration plots...");
            generatePlots();
        }

        logger.info("Processed: " + result + " sites");
    }

    private void generatePlots() {
        File recalFile = getToolkit().getArguments().BQSR_RECAL_FILE;
        if (recalFile != null) {
            RecalibrationReport report = new RecalibrationReport(recalFile);
            RecalUtils.generateRecalibrationPlot(RAC, report.getRecalibrationTables(), recalibrationTables, requestedCovariates);
        }
        else
            RecalUtils.generateRecalibrationPlot(RAC, recalibrationTables, requestedCovariates);
    }


    /**
     * go through the quality score table and use the # observations and the empirical quality score
     * to build a quality score histogram for quantization. Then use the QuantizeQual algorithm to
     * generate a quantization map (recalibrated_qual -> quantized_qual)
     */
    private void quantizeQualityScores() {
        quantizationInfo = new QuantizationInfo(recalibrationTables, RAC.QUANTIZING_LEVELS);
    }

    private void generateReport() {
        RecalUtils.outputRecalibrationReport(RAC, quantizationInfo, recalibrationTables, requestedCovariates);
    }
}
<|MERGE_RESOLUTION|>--- conflicted
+++ resolved
@@ -229,12 +229,8 @@
                 final GATKSAMRecord read = p.getRead();
                 final int offset = p.getOffset();
 
-<<<<<<< HEAD
                 // This read has been marked to be skipped or base is low quality (we don't recalibrate low quality bases)
-                if (readHasBeenSkipped(read) || isLowQualityBase(read, offset))
-=======
-                if (readHasBeenSkipped(read) || isLowQualityBase(p))                                         // This read has been marked to be skipped or base is low quality (we don't recalibrate low quality bases)
->>>>>>> b3cc0497
+                if (readHasBeenSkipped(read) || isLowQualityBase(p))
                     continue;
 
                 if (readNotSeen(read)) {
